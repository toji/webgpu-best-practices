--- conflicted
+++ resolved
@@ -10,11 +10,7 @@
 
 In general, you can consider WebGPU to be working with two types of memory: Memory that is GPU accessible and memory that is CPU accessible and able to efficiently copy to the GPU accessible memory. Any time you want to access data from a shader (vertex, fragment, or compute) it _must_ be in GPU accessible memory, and any time you want to access data from JavaScript it _must_ be in CPU accessible memory. Buffers can be either GPU or CPU accessible, but not both, and Textures are always only GPU accessible.
 
-<<<<<<< HEAD
-On some devices, like a phone, these may in fact be the same memory pool. On others, like a PC with a discreet graphics card, they may be on different physical boards and only able to communicate across a PCIe bus or similar. Because we're developing for the web, we want to be able to write a single code path that works on the widest array of devices. As a result WebGPU does not differentiate between those memory configurations in the same way that, say, Vulkan does. Everything is treated as if it has distinct CPU and GPU memory pools, and it's up to the WebGPU implementation to optimize for specific architectures where it can.
-=======
-On some devices, like a phone, these may in fact be the same memory pool. On others, like a PC with a discrete graphics card, they may be on different physical boards and only able to communicate across a PCIe bus or similar. Becase we're developing for the web, we want to be able to write a single code path that works on the widest array of devices. As a result WebGPU does not differentiate between those memory configurations in the same way that, say, Vulkan does. Everything is treated as if it has distinct CPU and GPU memory pools, and it's up to the WebGPU implementation to optimize for specific architectures where it can.
->>>>>>> c4ded30f
+On some devices, like a phone, these may in fact be the same memory pool. On others, like a PC with a discrete graphics card, they may be on different physical boards and only able to communicate across a PCIe bus or similar. Because we're developing for the web, we want to be able to write a single code path that works on the widest array of devices. As a result WebGPU does not differentiate between those memory configurations in the same way that, say, Vulkan does. Everything is treated as if it has distinct CPU and GPU memory pools, and it's up to the WebGPU implementation to optimize for specific architectures where it can.
 
 This means that all data going into GPU accessible memory will take approximately the same path:
  
@@ -204,10 +200,6 @@
 
 ## Have fun, and make cool stuff!
 
-<<<<<<< HEAD
-The variety of patterns that can be used to get data onto the GPU can make this area of WebGPU feel confusing and possibly a bit intimidating, but it doesn't have to be! The number one thing to keep in mind is that this flexibility exists to offer high end, professional apps a way to tightly control their performance. For the average WebGPU developer you can and should start off by using the easiest approaches: calling `writeBuffer()` to update buffers and maybe using `mappedAtCreation` for buffers that only need to be set once. **These aren't "dumbed down" helper functions! They're the recommended, high performance route that just so happens to also be the simplest to write.** Only try to get fancier if you see that writing to buffers is a bottleneck for you application and you can identify an alternative technique that works well for your use case.
-=======
 The variety of patterns that can be used to get data onto the GPU can make this area of WebGPU feel confusing and possibly a bit intimidating, but it doesn't have to be! The number one thing to keep in mind is that this flexibility exists to offer high end, professional apps a way to tightly control their performance. For the average WebGPU developer you can and should start off by using the easiest approaches: calling `writeBuffer()` to update buffers and maybe using `mappedAtCreation` for buffers that only need to be set once. **These aren't "dumbed down" helper functions! They're the recommended, high performance route that just so happens to also be the simplest to write.** Only try to get fancier if you see that writing to buffers is a bottleneck for your application and you can identify an alternative technique that works well for your use case.
->>>>>>> c4ded30f
-
-Good luck on whatever projects are ahead of you, I can't wait to see what the spectacularly creative web community builds!
+
+Good luck on whatever projects are ahead of you, I can't wait to see what the spectacularly creative web community builds!